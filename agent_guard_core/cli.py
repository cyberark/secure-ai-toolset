<<<<<<< HEAD
import asyncio
import getpass
import logging
import os
import sys
=======
import functools
import os
from typing import Any, Optional
>>>>>>> 85d427ae

import click
from mcp import stdio_client, ClientSession, stdio_server
from mcp_proxy.config_loader import load_named_server_configs_from_file

<<<<<<< HEAD
from agent_guard_core.config.config_manager import ConfigManager, ConfigurationOptions, SecretProviderOptions
from agent_guard_core.proxy.audited_proxy import create_agent_guard_proxy_server
from agent_guard_core.proxy.proxy_utils import get_audit_logger


def get_cli_logger():
    global logger, file_handler, formatter
    logger = logging.getLogger("agent_guard_core.cli")
    logger.setLevel(logging.INFO)
    file_handler = logging.FileHandler("agent_guard_core.log" if os.access(".", os.W_OK) else "/tmp/agent_guard_core.log")
    file_handler.setLevel(logging.INFO)
    formatter = logging.Formatter('%(asctime)s %(levelname)s %(name)s: %(message)s')
    file_handler.setFormatter(formatter)
    if not logger.hasHandlers():
        logger.addHandler(file_handler)
        logger.addHandler(logging.StreamHandler())


get_cli_logger()


=======
from agent_guard_core.config.config_manager import ConfigManager, ConfigurationOptions
from agent_guard_core.credentials.enum import AwsEnvVars, ConjurEnvVars, CredentialsProvider, GcpEnvVars
from agent_guard_core.credentials.gcp_secrets_manager_provider import (DEFAULT_PROJECT_ID, DEFAULT_REPLICATION_TYPE,
                                                                       DEFAULT_SECRET_ID)
from agent_guard_core.credentials.secrets_provider import BaseSecretsProvider, secrets_provider_fm
>>>>>>> 85d427ae


@click.group(help=(
        "Agent Guard CLI: Secure your AI agents with environment credentials from multiple secret providers.\n"
        "Use 'configure' to manage configuration options."))
def cli():
    """Entry point for the Agent Guard CLI."""


@click.group(name="run")
#
def run():
    """Commands to run the Agent Guard proxy."""


@run.command(name="stdio-proxy")
@click.option(
    '--mcp-config-file',
    '-cf',
    required=True,
    help="Path to the MCP server configuration file.",
)
@click.option(
    '--debug',
    '-d','is_debug',
    is_flag=True,
    required=False,
    default=False,
    help="debug mode",

)
def stdio_proxy(mcp_config_file,is_debug):
    asyncio.run(_stdio_proxy_async(mcp_config_file, is_debug))

async def _stdio_proxy_async(mcp_config_file,is_debug: bool = False):
    logger.info(f"Starting stdio server from config  {mcp_config_file} ")
    base_env: dict[str, str] = {}
    stdio_params = load_named_server_configs_from_file(mcp_config_file, base_env)

    params = None

    for name, params in stdio_params.items():
        logger.info(
            "Setting up mcp server '%s': %s %s",
            name,
            params.command,
            " ".join(params.args),
        )
    async with stdio_client(params, errlog=sys.stderr) as streams, ClientSession(*streams) as session:
        app = await create_agent_guard_proxy_server(remote_app=session,logger=get_audit_logger(logging.DEBUG if is_debug else logging.INFO))
        async with stdio_server() as (read_stream, write_stream):
            await app.run(
                read_stream,
                write_stream,
                app.create_initialization_options(),
            )


@click.group(name="config")
def config():
    """Commands to manage Agent Guard configuration."""

@click.group(name="secrets")
def secrets():
    """Commands to manage secrets in Agent Guard."""

default_provider = ConfigManager().get_config_value(
<<<<<<< HEAD
    ConfigurationOptions.SECRET_PROVIDER.name
) or SecretProviderOptions.get_default()


@config.command()
@click.option(
    '--provider',
    '-p',
    default=default_provider,
    prompt=True,
    required=False,
    type=click.Choice(provider_list),
    help=('The secret provider to store and retrieve secrets.\n'
          f'Choose from: {provider_list}'),
)
@click.option('--conjur-authn-login',
              '-cl',
              required=False,
              help="Conjur authentication login (workload ID).")
@click.option('--conjur-appliance-url',
              '-cu',
              required=False,
              help="Endpoint URL of Conjur Cloud.")
@click.option('--conjur-api-key',
              '-ca',
              is_flag=True,
              help="Prompt for Conjur API Key.")

def set(provider, conjur_authn_login, conjur_appliance_url, conjur_api_key):
    """
    Set the secret provider and related options in the Agent Guard configuration.
=======
    ConfigurationOptions.SECRET_PROVIDER.value
) or CredentialsProvider.AWS_SECRETS_MANAGER
>>>>>>> 85d427ae

provider_list = [provider.value for provider in CredentialsProvider]

def provider_option(f):
    return click.option('--provider', '-p', 
                        required=True, type=click.Choice(provider_list), 
                        help=('The secret provider to store and retrieve secrets.\n'
          f'Choose from: {provider_list}'))(f)

def secret_name_option(f):
    return click.option('--secret_key', '-k', 
                        required=True, help='The name of the secret to store or retrieve.')(f)

def secret_value_option(f):
    return click.option('--secret_value', '-v', 
                        required=True, help='The value of the secret to store.')(f)

def namespace_option(f):
    return click.option('--namespace', '-n', 
                        required=False, help='The name of the namespace to use')(f)

def gcp_options(func):
    @click.option('--gcp-project-id', '-gp', required=False, help='GCP project ID')
    @click.option('--gcp-secret-id', '-gs', required=False, help='GCP secret ID')
    @click.option('--gcp-region', '-gr', required=False, help='GCP secret region (required for user-managed replication)')
    @click.option('--gcp-replication-type', '-gt', required=False, help='GCP replication type: automatic or user-managed')
    @functools.wraps(func)
    def wrapper(*args,
                gcp_project_id: Optional[str] = None,
                gcp_secret_id: Optional[str] = None,
                gcp_region: Optional[str] = None,
                gcp_replication_type: Optional[str] = None,
                **kwargs):
        provider = kwargs.get('provider')
        if provider == CredentialsProvider.GCP_SECRETS_MANAGER:
            os.environ[GcpEnvVars.GCP_PROJECT_ID] = gcp_project_id or os.environ.get(GcpEnvVars.GCP_PROJECT_ID, DEFAULT_PROJECT_ID)
            os.environ[GcpEnvVars.GCP_SECRET_ID] = gcp_secret_id or os.environ.get(GcpEnvVars.GCP_SECRET_ID, DEFAULT_SECRET_ID)
            os.environ[GcpEnvVars.GCP_REGION] = gcp_region or os.environ.get(GcpEnvVars.GCP_REGION, str())
            os.environ[GcpEnvVars.GCP_REPLICATION_TYPE] = gcp_replication_type or os.environ.get(GcpEnvVars.GCP_REPLICATION_TYPE, DEFAULT_REPLICATION_TYPE)

            # Region required if replication is user-managed
            if os.environ[GcpEnvVars.GCP_REPLICATION_TYPE] == "user-managed" and not os.environ[GcpEnvVars.GCP_REGION]:
                raise click.UsageError("GCP region is required for user-managed replication.")

        return func(*args, **kwargs)

    return wrapper


def conjur_options(func):
    @click.option('--conjur-authn-login', '-cl', required=False, help='Conjur authentication login (workload ID).')
    @click.option('--conjur-appliance-url', '-cu', required=False, help='Endpoint URL of Conjur Cloud.')
    @click.option('--conjur-authenticator-id', '-ci', required=False, help='Authenticator ID')
    @click.option('--conjur-account', '-ca', required=False, help='Account ID')
    @click.option('--conjur-api-key', '-ck', required=False, help='Conjur API key.')
    @functools.wraps(func)
    def wrapper(*args, conjur_authn_login: Optional[str] = None, 
                conjur_appliance_url: Optional[str] = None, 
                conjur_authenticator_id: Optional[str] = None,
                conjur_account: Optional[str] = None,
                conjur_api_key: Optional[bool] = None, **kwargs):
        provider = kwargs.get('provider')
        if provider == CredentialsProvider.CONJUR:            
            os.environ[ConjurEnvVars.CONJUR_AUTHN_LOGIN] = os.environ.get(ConjurEnvVars.CONJUR_AUTHN_LOGIN, conjur_authn_login)
            os.environ[ConjurEnvVars.CONJUR_APPLIANCE_URL] = os.environ.get(ConjurEnvVars.CONJUR_APPLIANCE_URL, conjur_appliance_url)
            os.environ[ConjurEnvVars.CONJUR_AUTHENTICATOR_ID] = os.environ.get(ConjurEnvVars.CONJUR_AUTHENTICATOR_ID, conjur_authenticator_id)
            os.environ[ConjurEnvVars.CONJUR_ACCOUNT] = os.environ.get(ConjurEnvVars.CONJUR_ACCOUNT, conjur_account)
            os.environ[ConjurEnvVars.CONJUR_API_KEY] = os.environ.get(ConjurEnvVars.CONJUR_API_KEY, conjur_api_key)

            mandatory_env_vars = [ConjurEnvVars.CONJUR_AUTHN_LOGIN, 
                                  ConjurEnvVars.CONJUR_APPLIANCE_URL, 
                                  ConjurEnvVars.CONJUR_AUTHENTICATOR_ID, 
                                  ConjurEnvVars.CONJUR_API_KEY]
            
            if any(os.environ.get(env_var) is None for env_var in mandatory_env_vars):
                raise click.UsageError(
                    "conjur-auth-login, conjur-appliance-url, "
                    "conjur-authenticator-id, and conjur-api-key are required for Conjur provider.")

        return func(*args, **kwargs)
    return wrapper


def aws_options(func):
    @click.option('--aws-region', '-ar', required=False, help='AWS region')
    @click.option('--aws-access-key-id', '-ak', required=False, help='AWS access key ID')
    @click.option('--aws-secret-access-key', '-as', required=False, help='AWS secret access key')
    @functools.wraps(func)
    def wrapper(*args,
                aws_region: Optional[str] = None,
                aws_access_key_id: Optional[str] = None,
                aws_secret_access_key: Optional[str] = None,
                **kwargs):
        provider = kwargs.get('provider')
        if provider == CredentialsProvider.AWS_SECRETS_MANAGER:
            # Get values from env if not passed
            aws_region = aws_region or os.environ.get(AwsEnvVars.AWS_REGION)
            aws_access_key_id = aws_access_key_id or os.environ.get(AwsEnvVars.AWS_ACCESS_KEY_ID)
            aws_secret_access_key = aws_secret_access_key or os.environ.get(AwsEnvVars.AWS_SECRET_ACCESS_KEY)

            if aws_region:
                os.environ[AwsEnvVars.AWS_REGION] = aws_region
            if aws_access_key_id:
                os.environ[AwsEnvVars.AWS_ACCESS_KEY_ID] = aws_access_key_id
            if aws_secret_access_key:
                os.environ[AwsEnvVars.AWS_SECRET_ACCESS_KEY] = aws_secret_access_key

        return func(*args, **kwargs)
    return wrapper


def config_provider_option(func):
    @click.option('--provider', type=click.Choice(provider_list), help='Secret provider type')
    @functools.wraps(func)
    def wrapper(*args, provider=None, **kwargs):
        return func(*args, provider=provider, **kwargs)
    return wrapper


def config_conjur_options(func):
    @click.option('--conjur-authn-login', help='Conjur authentication login (workload ID)')
    @click.option('--conjur-appliance-url', help='Endpoint URL of Conjur Cloud')
    @click.option('--conjur-authenticator-id', help='Authenticator ID')
    @click.option('--conjur-account', help='Account ID')
    @click.option('--conjur-api-key', help='Conjur API key')
    @functools.wraps(func)
    def wrapper(*args,
                conjur_authn_login: Optional[str] = None,
                conjur_appliance_url: Optional[str] = None,
                conjur_authenticator_id: Optional[str] = None,
                conjur_account: Optional[str] = None,
                conjur_api_key: Optional[str] = None,
                **kwargs):
        config_manager = ConfigManager()
        
        if conjur_authn_login:
            config_manager.set_config_value(ConjurEnvVars.CONJUR_AUTHN_LOGIN, conjur_authn_login)
            
        if conjur_appliance_url:
            config_manager.set_config_value(ConjurEnvVars.CONJUR_APPLIANCE_URL, conjur_appliance_url)
            
        if conjur_authenticator_id:
            config_manager.set_config_value(ConjurEnvVars.CONJUR_AUTHENTICATOR_ID, conjur_authenticator_id)
            
        if conjur_account:
            config_manager.set_config_value(ConjurEnvVars.CONJUR_ACCOUNT, conjur_account)
            
        if conjur_api_key:
            config_manager.set_config_value(ConjurEnvVars.CONJUR_API_KEY, conjur_api_key)
            
        return func(*args, **kwargs)
    return wrapper


def config_aws_options(func):
    @click.option('--aws-region', help='AWS region')
    @click.option('--aws-access-key-id', help='AWS access key ID')
    @click.option('--aws-secret-access-key', help='AWS secret access key', hide_input=True)
    @functools.wraps(func)
    def wrapper(*args,
                aws_region: Optional[str] = None,
                aws_access_key_id: Optional[str] = None,
                aws_secret_access_key: Optional[str] = None,
                **kwargs):
        config_manager = ConfigManager()
        
        if aws_region:
            config_manager.set_config_value(AwsEnvVars.AWS_REGION, aws_region)
            
        if aws_access_key_id:
            config_manager.set_config_value(AwsEnvVars.AWS_ACCESS_KEY_ID, aws_access_key_id)
            
        if aws_secret_access_key:
            config_manager.set_config_value(AwsEnvVars.AWS_SECRET_ACCESS_KEY, aws_secret_access_key)
            
        return func(*args, **kwargs)
    return wrapper


def config_gcp_options(func):
    @click.option('--gcp-project-id', help='GCP project ID')
    @click.option('--gcp-secret-id', help='GCP secret ID')
    @click.option('--gcp-region', help='GCP region')
    @click.option('--gcp-replication-type', help='GCP replication type: automatic or user-managed')
    @functools.wraps(func)
    def wrapper(*args,
                gcp_project_id: Optional[str] = None,
                gcp_secret_id: Optional[str] = None,
                gcp_region: Optional[str] = None,
                gcp_replication_type: Optional[str] = None,
                **kwargs):
        config_manager = ConfigManager()
        
        if gcp_project_id:
            config_manager.set_config_value(GcpEnvVars.GCP_PROJECT_ID, gcp_project_id)
            
        if gcp_secret_id:
            config_manager.set_config_value(GcpEnvVars.GCP_SECRET_ID, gcp_secret_id)
            
        if gcp_region:
            config_manager.set_config_value(GcpEnvVars.GCP_REGION, gcp_region)
            
        if gcp_replication_type:
            config_manager.set_config_value(GcpEnvVars.GCP_REPLICATION_TYPE, gcp_replication_type)
            
        return func(*args, **kwargs)
    return wrapper


@secrets.command()
@provider_option
@secret_name_option
@secret_value_option
@namespace_option
@conjur_options
@gcp_options
def set(provider, secret_key, secret_value, namespace):
    """
    Set a secret in a provider using Agent Guard.

    This command allows you to to set a secret in the specified secret provider.
    If no provider is specified, it will prompt you to select one from the available options.
    """
    extra: dict[str, Any] = {}
    if namespace:
        extra['namespace'] = namespace

    provider: BaseSecretsProvider = secrets_provider_fm.get(provider)(**extra)
    if not provider.connect():
        raise click.ClickException(f"Failed to connect to provider: {provider}")
    
    provider.store(key=secret_key, secret=secret_value)
    
@secrets.command()
@provider_option
@secret_name_option
@namespace_option
@conjur_options
@gcp_options
def get(provider, secret_key, namespace):
    """
    Get a secret from a provider using Agent Guard.

    This command allows you to to get a secret from the specified secret provider.
    If no provider is specified, it will prompt you to select one from the available options.
    """
    extra: dict[str, Any] = {}
    if namespace:
        extra['namespace'] = namespace

    provider: BaseSecretsProvider = secrets_provider_fm.get(provider)(**extra)
    if not provider.connect():
        raise click.ClickException(f"Failed to connect to provider: {provider}")
    
    secret = provider.get(key=secret_key)
    if secret is None:
        raise click.ClickException(f"Failed to retrieve secret {secret_key} from provider: {provider}")

    print(secret, end='')


@config.command(name="set")
@config_provider_option
@config_conjur_options
@config_aws_options
@config_gcp_options
def config_set(provider, **kwargs):
    """Set configuration values"""
    config_manager = ConfigManager()
    if provider:
        config_manager.set_config_value(ConfigurationOptions.SECRET_PROVIDER.name, provider)
    
    click.echo("Configuration updated successfully")

@config.command(name="get")
@click.option('--key', type=click.Choice(
    [item.name for item in ConfigurationOptions] + ['CONJUR_AUTHN_LOGIN']), 
    required=True, help='Configuration key to retrieve')
def config_get(key):
    """Get a configuration value"""
    config_manager = ConfigManager()
    value = config_manager.get_config_value(key)
    if value:
        click.echo(f"{key}={value}")
    else:
        click.echo(f"No value set for {key}")

@config.command('list')
def config_list():
    """List all configuration values"""
    config_manager = ConfigManager()
    config_dict = config_manager.get_config()
    click.echo("Agent Guard Configuration:")
    for key, value in config_dict.items():
        click.echo(f"{key}={value}")

<<<<<<< HEAD
cli.add_command(config)
cli.add_command(run)

# if __name__ == '__main__':
#     cli(["run", "stdio-proxy", "--mcp-config-file", "config_example.json", "--debug"], standalone_mode=False)
=======
# Register the config group with the main CLI
cli.add_command(config)
cli.add_command(secrets)
>>>>>>> 85d427ae
<|MERGE_RESOLUTION|>--- conflicted
+++ resolved
@@ -1,20 +1,20 @@
-<<<<<<< HEAD
+import functools
+import os
+from typing import Any, Optional
 import asyncio
 import getpass
 import logging
 import os
 import sys
-=======
-import functools
-import os
-from typing import Any, Optional
->>>>>>> 85d427ae
 
 import click
 from mcp import stdio_client, ClientSession, stdio_server
 from mcp_proxy.config_loader import load_named_server_configs_from_file
 
-<<<<<<< HEAD
+from agent_guard_core.credentials.enum import AwsEnvVars, ConjurEnvVars, CredentialsProvider, GcpEnvVars
+from agent_guard_core.credentials.gcp_secrets_manager_provider import (DEFAULT_PROJECT_ID, DEFAULT_REPLICATION_TYPE,
+                                                                       DEFAULT_SECRET_ID)
+from agent_guard_core.credentials.secrets_provider import BaseSecretsProvider, secrets_provider_fm
 from agent_guard_core.config.config_manager import ConfigManager, ConfigurationOptions, SecretProviderOptions
 from agent_guard_core.proxy.audited_proxy import create_agent_guard_proxy_server
 from agent_guard_core.proxy.proxy_utils import get_audit_logger
@@ -35,28 +35,15 @@
 
 get_cli_logger()
 
-
-=======
-from agent_guard_core.config.config_manager import ConfigManager, ConfigurationOptions
-from agent_guard_core.credentials.enum import AwsEnvVars, ConjurEnvVars, CredentialsProvider, GcpEnvVars
-from agent_guard_core.credentials.gcp_secrets_manager_provider import (DEFAULT_PROJECT_ID, DEFAULT_REPLICATION_TYPE,
-                                                                       DEFAULT_SECRET_ID)
-from agent_guard_core.credentials.secrets_provider import BaseSecretsProvider, secrets_provider_fm
->>>>>>> 85d427ae
-
-
 @click.group(help=(
-        "Agent Guard CLI: Secure your AI agents with environment credentials from multiple secret providers.\n"
-        "Use 'configure' to manage configuration options."))
+    "Agent Guard CLI: Secure your AI agents with environment credentials from multiple secret providers.\n"
+    "Use 'configure' to manage configuration options."))
 def cli():
     """Entry point for the Agent Guard CLI."""
 
-
 @click.group(name="run")
-#
 def run():
     """Commands to run the Agent Guard proxy."""
-
 
 @run.command(name="stdio-proxy")
 @click.option(
@@ -110,42 +97,8 @@
     """Commands to manage secrets in Agent Guard."""
 
 default_provider = ConfigManager().get_config_value(
-<<<<<<< HEAD
-    ConfigurationOptions.SECRET_PROVIDER.name
-) or SecretProviderOptions.get_default()
-
-
-@config.command()
-@click.option(
-    '--provider',
-    '-p',
-    default=default_provider,
-    prompt=True,
-    required=False,
-    type=click.Choice(provider_list),
-    help=('The secret provider to store and retrieve secrets.\n'
-          f'Choose from: {provider_list}'),
-)
-@click.option('--conjur-authn-login',
-              '-cl',
-              required=False,
-              help="Conjur authentication login (workload ID).")
-@click.option('--conjur-appliance-url',
-              '-cu',
-              required=False,
-              help="Endpoint URL of Conjur Cloud.")
-@click.option('--conjur-api-key',
-              '-ca',
-              is_flag=True,
-              help="Prompt for Conjur API Key.")
-
-def set(provider, conjur_authn_login, conjur_appliance_url, conjur_api_key):
-    """
-    Set the secret provider and related options in the Agent Guard configuration.
-=======
     ConfigurationOptions.SECRET_PROVIDER.value
 ) or CredentialsProvider.AWS_SECRETS_MANAGER
->>>>>>> 85d427ae
 
 provider_list = [provider.value for provider in CredentialsProvider]
 
@@ -442,14 +395,10 @@
     for key, value in config_dict.items():
         click.echo(f"{key}={value}")
 
-<<<<<<< HEAD
-cli.add_command(config)
-cli.add_command(run)
-
-# if __name__ == '__main__':
-#     cli(["run", "stdio-proxy", "--mcp-config-file", "config_example.json", "--debug"], standalone_mode=False)
-=======
 # Register the config group with the main CLI
 cli.add_command(config)
 cli.add_command(secrets)
->>>>>>> 85d427ae
+cli.add_command(run)
+
+# if __name__ == '__main__':
+#     cli(["run", "stdio-proxy", "--mcp-config-file", "config_example.json", "--debug"], standalone_mode=False)