[tool.poetry]
name = "secure-ai-toolset"
version = "0.0.7"
description = "python toolset to secure AI agents with secret provisioning, authentication, call monitoring and authorization"
readme = "README.md"
<<<<<<< HEAD
requires-python = ">=3.10,<4.0"
=======
>>>>>>> 2c995a91
license = "Apache Software License (Apache-2.0)"
authors = ["CyberArk <acyberark@cyberark.com>"]
 
[build-system]
requires = ["poetry-core"]
build-backend = "poetry.core.masonry.api"
 
[tool.poetry.dependencies]
python = ">=3.11.0, <4.0"
boto3 = "*"
 
[tool.poetry.dev-dependencies]
pytest = "*"
yapf = "^0.43.0"
isort = "^6.0.1"
autoflake = "^2.3.1"
<<<<<<< HEAD
toml = "^0.10.2"
twine = "^6.1.0"
dotenv = "^0.9.9"

[tool.poetry.group.aws.dependencies]
boto3 = "*"

[tool.poetry.group.autogen.dependencies]
autogen-core = ">=0.4.9.2,<0.5.0.0"
autogen-ext = {extras = ["openai"], version = "^0.4.9.2"}
=======
toml = "^0.10.2"
>>>>>>> 2c995a91
<|MERGE_RESOLUTION|>--- conflicted
+++ resolved
@@ -3,10 +3,6 @@
 version = "0.0.7"
 description = "python toolset to secure AI agents with secret provisioning, authentication, call monitoring and authorization"
 readme = "README.md"
-<<<<<<< HEAD
-requires-python = ">=3.10,<4.0"
-=======
->>>>>>> 2c995a91
 license = "Apache Software License (Apache-2.0)"
 authors = ["CyberArk <acyberark@cyberark.com>"]
  
@@ -15,7 +11,7 @@
 build-backend = "poetry.core.masonry.api"
  
 [tool.poetry.dependencies]
-python = ">=3.11.0, <4.0"
+python = ">=3.10.0, <4.0"
 boto3 = "*"
  
 [tool.poetry.dev-dependencies]
@@ -23,7 +19,6 @@
 yapf = "^0.43.0"
 isort = "^6.0.1"
 autoflake = "^2.3.1"
-<<<<<<< HEAD
 toml = "^0.10.2"
 twine = "^6.1.0"
 dotenv = "^0.9.9"
@@ -33,7 +28,4 @@
 
 [tool.poetry.group.autogen.dependencies]
 autogen-core = ">=0.4.9.2,<0.5.0.0"
-autogen-ext = {extras = ["openai"], version = "^0.4.9.2"}
-=======
-toml = "^0.10.2"
->>>>>>> 2c995a91
+autogen-ext = {extras = ["openai"], version = "^0.4.9.2"}