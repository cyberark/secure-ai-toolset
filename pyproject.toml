[tool.poetry]
name = "secure-ai-toolset"
version = "0.0.1"
description = "python toolset to secure AI agents with secret provisioning, authentication, call monitoring and authorization"
readme = "README.md"
license = "Apache Software License (Apache-2.0)"
authors = ["CyberArk <acyberark@cyberark.com>"]

[tool.semantic_release.main]
match = "(main|master|feature/.+|patch-release-.+)"
version_variable = ["pyproject.toml:version"]
upload_to_pypi = false
upload_to_release = true
build_command = "pip install poetry && poetry build"

[build-system]
requires = ["poetry-core"]
build-backend = "poetry.core.masonry.api"

[tool.poetry.dependencies]
python = ">=3.10.0, <4.0"
boto3 = "*"
python-dotenv = "^1.0.1"
requests = "^2.32.3"

[tool.poetry.dev-dependencies]
pytest = "*"
yapf = "^0.43.0"
isort = "^6.0.1"
autoflake = "^2.3.1"
toml = "^0.10.2"
twine = "^6.1.0"
python-semantic-release = "^9.21.0"

[tool.poetry.group.aws.dependencies]
boto3 = "*"

[tool.poetry.group.autogen.dependencies]
autogen-core = ">=0.4.9.2,<0.5.0.0"
autogen-ext = {extras = ["openai"], version = "^0.4.9.2"}

<<<<<<< HEAD
=======
[tool.poetry.group.dev.dependencies]
bandit = "^1.8.3"
>>>>>>> 95d94194
<|MERGE_RESOLUTION|>--- conflicted
+++ resolved
@@ -31,6 +31,7 @@
 toml = "^0.10.2"
 twine = "^6.1.0"
 python-semantic-release = "^9.21.0"
+bandit = "^1.8.3"
 
 [tool.poetry.group.aws.dependencies]
 boto3 = "*"
@@ -38,9 +39,3 @@
 [tool.poetry.group.autogen.dependencies]
 autogen-core = ">=0.4.9.2,<0.5.0.0"
 autogen-ext = {extras = ["openai"], version = "^0.4.9.2"}
-
-<<<<<<< HEAD
-=======
-[tool.poetry.group.dev.dependencies]
-bandit = "^1.8.3"
->>>>>>> 95d94194
